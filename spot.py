#!/usr/gapps/spot/venv_python/bin/python3

import argparse, json, sys, os, platform, subprocess, getpass, urllib.parse, socket, time
import cProfile
from pprint import pprint

from datetime import datetime

def get_deploy_dir():
    is_live = 1
    pre_dir = '/usr/gapps/spot/'

    if '/sand/' in __file__:
        return pre_dir + 'sand/'

    if '/dev/' in __file__:
        is_live = 0

    deploy_dir = 'live/' if is_live == 1 else 'dev/'
    return pre_dir + deploy_dir


# print( get_deploy_dir() )

dd = get_deploy_dir()
architecture = platform.uname().machine
cali_query_path = dd + 'caliper/' + architecture + '/bin'
cali_query_replace = dd + 'caliper/\\" + machine + \\"/bin'

CONFIG = { 'caliquery': cali_query_path + '/cali-query'
         , 'template_notebook': dd + 'templates/TemplateNotebook_hatchet-singlecali.ipynb'
         , 'multi_template_notebook': dd + 'templates/TemplateNotebook_hatchet-manycali.ipynb'
         , 'jupyter_port': 0
         , 'jupyter_host': ''
         , 'jupyter_lookup_host': False
         , 'jupyter_base_url': ''
         , 'jupyter_use_token': True
         , 'jupyter_token': ''
         , 'use_jupyterhub': True
         , 'usage_logging_dir': '/usr/gapps/spot/logs'
         }


def _sub_call(cmd):
    # call a subcommand in a new process and parse json results into object
    return json.loads(subprocess.check_output(cmd).decode('utf-8'))

def _cali_to_json(filepath):
    cali_json = _sub_call([CONFIG['caliquery'] , '-q', 'format json(object)', filepath])
    return cali_json

def _cali_timeseries_to_json(filepath):
    
    query = 'format json(object) where spot.channel=timeseries'
    cali_json = _sub_call([CONFIG['caliquery'] , '-q', query, filepath])
    return cali_json


def defaultKey(filepath):

    records = _cali_to_json(filepath)['records']
    if len(records) == 0:
        return ""

    #c_obj = _cali_to_json(filepath)
    #metrics = c_obj['globals']['spot.metrics']
    #key = metrics.split(',')[0]
    #return key

    key_list = list(records[0].keys())
    key = (key_list[0])

    if key_list[0] == "spot.channel" and len(key_list) > 1:
        return key_list[1]

    return key


def get_jupyter_info():
    jsonstr = ""
    port = CONFIG['jupyter_port']
    host = CONFIG['jupyter_host']
    use_token = CONFIG['jupyter_use_token']
    token = CONFIG['jupyter_token']
    lookup_jupyter = CONFIG['jupyter_lookup_host']
    jupyter_base = CONFIG['jupyter_base_url']
    use_jupyterhub = CONFIG['use_jupyterhub']

    jdict = {}
    if (use_token and not token) or (port == 0 and not lookup_jupyter):
        path = os.getenv("JUPYTERSERVER")
        if not path or not os.access(path, os.R_OK):
            dir = subprocess.check_output(["/opt/conda/bin/jupyter", "--runtime-dir"]).decode("utf8").rstrip()
            candidates = [f for f in os.listdir(dir) if "nbserver" in f and ".json" in f]
            if not candidates or len(candidates) > 1:
                return {}
            path = os.path.join(dir, candidates[0])
    
        try:
            jsonstr = open(path, 'r').read()
            jdict = json.loads(jsonstr)
        except:
            pass
          
    resultdict = {}
    if use_token:
        if not token:
            resultdict["token"] = jdict["token"]
        else:
            resultdict["token"] = token

    if not lookup_jupyter:
        if port == 0:
            resultdict["port"] = jdict["port"]
        else:
            resultdict["port"] = port
        if host:
            resultdict["server"] = host
    if jupyter_base:
        resultdict["base"] = jupyter_base
    return resultdict


def getTemplates(args):
    from CustomTemplates import CustomTemplates

    ct = CustomTemplates()
    templates = ct.get( args.cali_filepath )
    return templates


def multi_jupyter(args):

    update_usage_file("multi_jupyter")

    # create notebook in ~/spot_jupyter dir

    #  - first create directory
    cali_path = args.cali_filepath
    cali_keys = json.loads(args.cali_keys)
    isContainer = args.container
    custom_template = args.custom_template

    template_to_open = CONFIG['multi_template_notebook']

    if custom_template:
        template_to_open = custom_template

    if isContainer:
        multi_cali_files = [{ 'cali_file'  : os.path.join(cali_path, cali_key)
                            , 'metric_name': defaultKey(os.path.join(cali_path, cali_key))
                            } 
                              for cali_key in cali_keys
                           ]

        ntbk_template_str = (open(template_to_open).read()
                                .replace('MUTLI_CALI_FILES', '"CALI_FILES = {}\\n"'.format(json.dumps(multi_cali_files, indent=2).replace('"', '\\"').replace('\n','\\n')))
                                .replace('CALI_METRIC_NAME', multi_cali_files[0]['metric_name'])
                                .replace('CALI_QUERY_PATH', '/usr/gapps/spot/caliper-install/bin')
                                .replace('DEPLOY_DIR', '/usr/gapps/spot/')
                            )

        name_md5 = hashlib.md5(json.dumps(multi_cali_files, sort_keys=True).encode('utf-8')).digest()
        name = base64.urlsafe_b64encode(name_md5).decode('utf-8')
        fullpath = '/notebooks/spot/m{}.ipynb'.format(name)
        try:
            os.umask(0o133)
            open(fullpath, 'w').write(ntbk_template_str)
        except:
            pass

        jsonret = get_jupyter_info()
        jsonret["path"] = fullpath
        print(json.dumps(jsonret))

    else:
        ntbk_dir = os.path.expanduser('~/spot_jupyter')
        try:
            os.mkdir(ntbk_dir)
        except: pass

        #  - copy template (replacing CALI_FILE_NAME)
        #metric_name = defaultKey(str(cali_path))
        path = cali_path[ cali_path.rfind('/')+1:cali_path.rfind(".") ]
        path = "combo"

        line_strs = '"CALI_FILES = [ '
        loop0 = 0
        first_metric_name = ""

        for i in sorted(cali_keys):
            full_c_path = cali_path + '/' + i
            metric_name = defaultKey(str(full_c_path))

            if loop0 == 0:
                first_metric_name = metric_name

            dira = cali_path + '/' + i
            line_strs = line_strs + '\\n { \\"cali_file\\": \\"' + dira + '\\", \\"metric_name\\": \\"' + metric_name + '\\"}, '
            loop0 = loop0 + 1


        line_strs = line_strs + '\\n]\\n"'

        ntbk_path = os.path.join(ntbk_dir, path + '.ipynb')
        ntbk_template_str = open(template_to_open).read()
        ntbk_template_str = ntbk_template_str.replace('MUTLI_CALI_FILES', line_strs )
        ntbk_template_str = ntbk_template_str.replace('CALI_METRIC_NAME', str(first_metric_name))
        ntbk_template_str = ntbk_template_str.replace('CALI_QUERY_PATH', cali_query_replace)

        dd = get_deploy_dir()
        ntbk_template_str = ntbk_template_str.replace('DEPLOY_DIR', dd)

        open(ntbk_path, 'w').write(ntbk_template_str)

        # return Jupyterhub address
        rz_or = "rz" if socket.gethostname().startswith('rz') else ""
        end_path = urllib.parse.quote(os.path.basename(ntbk_path))

        if args.ci_testing:
            print(ntbk_path)
        else:
            print('https://{}lc.llnl.gov/jupyter/user/{}/notebooks/spot_jupyter/{}'.format( rz_or, getpass.getuser(), end_path ))


def update_usage_file(op):
    try:
        usage_dir = CONFIG['usage_logging_dir']
        if (usage_dir != ''):
            usage_file_name = os.path.join(usage_dir, 'usage.log')

            if os.path.exists(usage_file_name):
                if os.access(usage_file_name, os.W_OK):
                    now = datetime.now()
                    date_time = now.strftime("%m/%d/%Y, %H:%M:%S")
                    uname = getpass.getuser()
                    with open(usage_file_name, "a") as myfile:
                        myfile.write(date_time + ' ' + uname + ' ' + op + '\n')
    except:
        pass


def jupyter(args):

    update_usage_file("jupyter")

    # create notebook in ~/spot_jupyter dir

    #  - first create directory
    cali_path = args.cali_filepath
    isContainer = args.container
    custom_template = args.custom_template

    template_to_open = CONFIG['template_notebook']

    if custom_template:
        template_to_open = custom_template

    if isContainer:
        metric_name = defaultKey(str(cali_path))

<<<<<<< HEAD
        unique_name = cali_path + ':' + metric_name
        name_md5 = hashlib.md5(unique_name.encode('utf-8')).digest()
        name = base64.urlsafe_b64encode(name_md5).decode('utf-8')
        ntbk_fullpath = '/notebooks/spot/s{}.ipynb'.format(name)
        
        ntbk_template_str = open(CONFIG['template_notebook']).read().replace('CALI_FILE_NAME', str(cali_path)).replace('CALI_METRIC_NAME', str(metric_name))
=======
        ntbk_template_str = open(template_to_open).read().replace('CALI_FILE_NAME', str(cali_path)).replace('CALI_METRIC_NAME', str(metric_name))
>>>>>>> 63f8e4e5
        ntbk_template_str = ntbk_template_str.replace('CALI_QUERY_PATH', '/usr/gapps/spot/caliper-install/bin')
        ntbk_template_str = ntbk_template_str.replace('DEPLOY_DIR', '/usr/gapps/spot/')

        try:
            os.umask(0o133)
            open(ntbk_fullpath, 'w').write(ntbk_template_str)
        except:
            pass
        
        jsonret = get_jupyter_info()
        jsonret["path"] = ntbk_fullpath
        print(json.dumps(jsonret))

    else:
        ntbk_dir = os.path.expanduser('~/spot_jupyter')
        try:
            os.mkdir(ntbk_dir)
        except: pass

        metric_name = defaultKey(str(cali_path))

        ntbk_name = cali_path[ cali_path.rfind('/')+1:cali_path.rfind(".") ] + '.ipynb'
        ntbk_path = os.path.join(ntbk_dir, ntbk_name)

        try:
            ntbk_template_str = open(template_to_open).read().replace('CALI_FILE_NAME', str(cali_path)).replace('CALI_METRIC_NAME', str(metric_name))
        except Exception as e:
            print(e)

        ntbk_template_str = ntbk_template_str.replace('CALI_QUERY_PATH', cali_query_replace)
        
        dd = get_deploy_dir()
        ntbk_template_str = ntbk_template_str.replace('DEPLOY_DIR', dd)

        open(ntbk_path, 'w').write(ntbk_template_str)

        # return Jupyterhub address
        rz_or = "rz" if socket.gethostname().startswith('rz') else ""
        end_path = urllib.parse.quote(os.path.basename(ntbk_path))

        if args.ci_testing:
            print(ntbk_path)
        else:
            print('https://{}lc.llnl.gov/jupyter/user/{}/notebooks/spot_jupyter/{}'.format( rz_or, getpass.getuser(), end_path ))


def _prependDir(dirpath, fnames):
    return [os.path.join(dirpath, fname) for fname in fnames]


def _getAdiakType(run, global_):
    try: return run['attributes'][global_]["adiak.type"]
    except: return None

def _getAllDatabaseRuns(dbFilepath: str, lastRead: int):
    if dbFilepath.endswith('.yaml'):
        import yaml
        import mysql.connector
        dbConfig = yaml.load(open(dbFilepath), Loader=yaml.FullLoader)
        mydb = mysql.connector.connect(**dbConfig)
        db_placeholder = "%s"
    else:
        import sqlite3
        mydb = sqlite3.connect(dbFilepath)
        db_placeholder = "?"

    cursor = mydb.cursor()

    # get runs
    runs = {}
    runNum = int(lastRead)
    cursor.execute('SELECT run, globals, records FROM Runs Where run > ' + db_placeholder, (runNum,))
    for (runNum, _globals, record) in cursor:
        runData = {}
        for rec in json.loads(record):
            funcpath = rec.pop('path', None)
            if funcpath:
                runData[funcpath] = rec

        runGlobals = json.loads(_globals)
        runs[runNum] = {'Globals': runGlobals, 'Data': runData}

    # get global meta
    cursor.execute('SELECT name, datatype FROM Metadata')
    runGlobalMeta = {name: {'type': datatype} for (name, datatype) in cursor if datatype is not None}

    return { 'Runs': runs
           # 'RunDataMeta': runNum
           , 'RunGlobalMeta': runGlobalMeta
           , 'RunSetMeta': {'LastReadPosix': runNum}
           }

def _getAllCaliRuns(filepath, subpaths, maxlevels):
    import multiprocessing
    from pprint import pprint

    cali_json = []
    try:
        cali_json = multiprocessing.Pool(18).map( _cali_to_json, _prependDir(filepath, subpaths))
    except:
        for fp in _prependDir(filepath, subpaths):
            cali_json.append(_cali_to_json(fp))

    try:
        # process all new files to transfer to front-end
        runs = {}
        runDataMeta = {}
        runGlobalMeta = {}

        for (subpath, run) in zip(subpaths, cali_json):

            runData = {}
            runGlobals = {}

            # get runData and runDataMeta
            for record in run['records']:
               funcpath = record.pop('path', None)

               is_top_path = 0

               if hasattr( funcpath, 'count'):
                   is_top_path = funcpath.count('/') <= maxlevels 

               if funcpath and is_top_path:
                   runData[funcpath] = record

            for metricName in list(runData.items())[0][1]:
               runDataMeta[metricName] = {
                   'type': run['attributes'][metricName]["cali.attribute.type"],
                   'alias':run['attributes'][metricName].get("attribute.alias")
               }

            # get runGlobals and runGlobalMeta
            for (global_, val) in run['globals'].items():
                adiakType = _getAdiakType(run, global_)
            
                if global_ == "spot.options":
                    if val == "timeseries":
                        runGlobals['timeseries'] = 1

                if adiakType:
                    runGlobals[global_] = val
          
                    runGlobalMeta[global_] = {'type': adiakType}

            # collect run
            runs[subpath] = { 'Data': runData
                      , 'Globals': runGlobals
                      }

    except:
            exc_type, exc_obj, exc_tb = sys.exc_info()
            print('ERROR: While processing CALI file: ' + subpath + '<br><br>')
            pprint(exc_obj)
            print('<br><br>spot.py line_no=' + str(exc_tb.tb_lineno) )
            print('<br><br>')

    # output new data
    return { 'Runs': runs
           , 'RunDataMeta': runDataMeta
           , 'RunGlobalMeta': runGlobalMeta
           }

def _getAllJsonRuns(filepath, subpaths, maxlevels):
    output = {}
    runs = {}

    idx = -1  
    for subpath in subpaths:

        title = ""
        the_key = ""
        funcpath = ""
        value = ""
        values = ""

        try:
            whole_path = os.path.join( filepath, subpath )
            data = json.load(open(whole_path))
            commits = data.pop('commits')
            title = data.pop('title')
            yAxis = data.pop('yAxis')

            show_is_exclusive = data.get('show_exclusive', 'Default')
 
            if show_is_exclusive != 'Default': 
                 show_exclusive = data.pop('show_exclusive')

            series = data.pop('series')

            #pprint( subpath )
            #pprint( title )

            dates = []
            the_key = subpath

            for date in data.pop('XTics'):
 
                 #pprint(date)
                 split_date = date.split(".")
                 split_date_pre = split_date[0]
                 our_date = datetime.strptime(split_date_pre, '%Y-%m-%d %H:%M:%S').timestamp()
                 int_date = int(our_date)
                 str_date = str(int_date)
                 dates.append( str_date )




            idx = idx + 1
            com = commits[ idx ]
            launchdate = dates[ idx ] 

            #runs[the_key] = { 'Globals': { 'launchdate': launchdate , 'commit':  com , 'title': title }
            #                                    , 'Data': {}
            #                                    }
            #pprint( dates ) 
            #dates = [str(int(datetime.strptime(date, '%a %b %d %H:%M:%S %Y\n').timestamp())) for date in data.pop('XTics')]
 
            runSetName = subpath[0:subpath.find('.json')]

            for i in range(len(dates)):
                runs[runSetName + '-' + str(i)] = { 'Globals': { 'launchdate': dates[i]
                                                            , 'commit': commits[i]
                                                            , 'title': title
                                                            , 'json':"1"
                                                            }
                                                , 'Data': {}
                                                }


            for funcpath, values in data.items():

                #print( 'for funcpath(' + funcpath + ') values in data.items()' )
                val0 = 1

                for value in values:

                    #val0 = 0
                    #if type(value) is list:
                    #     val0 = value[0]
                
                    val1 = 0 
                    if type(value) is list:
                         val1 = value[1]
          
                    #val0 = value[0]
                    #val1 = value[1]

                    rkey = runSetName + '-' + str(val0 - 1)
                    val0 = val0 + 1
                    #pprint( type(value))
                    #pprint( rkey )
                    #pprint( runs )
                    #if rkey in runs: 
                        #runs[rkey]['Data']['main'] = {'yAxis': 0}
                        #if val1 > 0.5:

                    is_top_path = funcpath.count('/') <= maxlevels

                    if rkey in runs and is_top_path:
                        #pprint( "is inside" )
                        runs[rkey]['Data'][funcpath] = {'avg#inclusive#sum#time.duration': val1}
         
                    #runs[rkey]['Data']['main'] = {yAxis: 0}
                    #runs[rkey]['Data'][funcpath] = {'yAxis': val1}

        except:
            debugi = 1 
            if debugi == 1:
                exc_type, exc_obj, exc_tb = sys.exc_info()
                print('ERROR: While processing subpath: ' + subpath)
                pprint(exc_obj)
                print('the_key=' + str(the_key))
                print('title=' + title)
                print('line_no=' + str(exc_tb.tb_lineno) )
                print('Exception occurred:')
                print('funcpath=' + funcpath)
                pprint(value)
                pprint( type(value))
                pprint(values)
                print()



    return { 'Runs': runs
           , 'RunDataMeta': {'avg#inclusive#sum#time.duration': {'type': 'double'}}
           , 'RunGlobalMeta': { 'launchdate': {'type': 'date'}
                              , 'commit': {'type': 'string'}
                              }
           }


def memoryGraph(args):

    cali_path = args.cali_filepath

    #print(cali_path)
    #exit()
    #dd = get_deploy_dir()
    #opdat = open( dd + '/templates/lo.json').read()

    #filepath = "/usr/gapps/spot/datasets/lulesh_gen/100/33.cali"
    filepath = "/g/g0/pascal/spot_lulesh_timeseries_membw_8x4b.cali"
    try:
        series = _cali_timeseries_to_json( cali_path )
    except:
        a=1


    output = {}
    #output['std'] = opdat
    output['series'] = series
    output['cali_path'] = cali_path

    json.dump(output, sys.stdout, indent=4)


def getCacheFileDate(args):

    import os

    cali_filepath = args.cali_filepath

    filename = cali_filepath + '/cacheToFE.json'
    output = {} 
    mtime = 2000400500

    try:
        statbuf = os.stat( filename )
        mtime = statbuf.st_mtime
    except:

        from pprint import pprint
        exc_type, exc_obj, exc_tb = sys.exc_info()

        #print('line_no=' + str(exc_tb.tb_lineno) )
        #pprint(exc_obj)
        #print()

        
    output['mtime'] = mtime

    json.dump(output, sys.stdout, indent=4)


def getDictionary(args):
    dataSetKey = args.dataSetKey

    filename = dataSetKey + "/dictionary.json"

    try:
       f = open( filename )
       allJSON = f.read()
       f.close()
       print( allJSON )

    except IOError:
       print( "could not get dictionary file." )


def returnErr( is_err, err_str ):
    
    if is_err:
        print("ERROR: " + err_str)
        exit()
 

def getData(args):

    from pprint import pprint

    maxlevels = args.maxLevels or 20
    maxlevels = int(maxlevels)

    dataSetKey = args.dataSetKey
    lastRead = args.lastRead or 0
    poolCount = args.poolCount or "18"
    writeToFile = args.writeToFile or 0
    cachedRunCtimes = json.loads(args.cachedRunCtimes)
        # {subpath: cachedCtime}
    cacheFilename = "cacheToFE.json"
    cachePath = dataSetKey + '/' + cacheFilename

    if not writeToFile:
       try:
           f = open( cachePath )
           allJSON = f.read()
           print(allJSON)
           f.close()
           return 1

       except IOError:
           a=0  #print("File " + cachePath + " does not exists")


    output = {}

    # sql database
    if dataSetKey.endswith(('.yaml', '.sqlite')):
        output = _getAllDatabaseRuns(dataSetKey, lastRead)

    # file directory
    else:
        lastReadTime = float(lastRead)

        # get subpaths of data files that were added since last read time
        newRuns = []
        jsonSubpaths = []
        runCtimes = {}

        import os
        exi = os.path.exists(dataSetKey)

        returnErr( not exi, 'Could not access directory: ' + dataSetKey)

        for (dirpath, dirnames, filenames) in os.walk(dataSetKey):
            for fname in filenames:
                fp = os.path.join(dirpath, fname)
                newCtime = os.stat(fp).st_ctime
                dataSetKey = dataSetKey.rstrip('/')

                splitKey = dataSetKey + '/'
                runSpli = fp.split( splitKey )
                len_el = len(runSpli)

                if 1 < len_el:
                	runKey = runSpli[1]
                else:
                        returnErr( 1, "I cannot split this filename: " + fp + " with splitKey = " + splitKey )

                if fname.endswith('.cali'):
                    runCtimes[runKey] = newCtime
                    cachedCtime = cachedRunCtimes.get(runKey, 0)
                    #print("runCtime=" + str(newCtime) + "  cachedCtime="+str(cachedCtime))

                    if newCtime > cachedCtime:
                        newRuns.append(runKey)

                if fname.endswith('.json') and fname != "dictionary.json" and fname != "cacheToFE.json":
                    jsonSubpaths.append(runKey)

        deletedRuns = set(cachedRunCtimes.keys()).difference(set(runCtimes.keys()))

        output = {}
        json_output = {}
        cali_output = {}

        try:
            if jsonSubpaths:
                json_output = _getAllJsonRuns(dataSetKey, jsonSubpaths, maxlevels)

        except:
                exc_type, exc_obj, exc_tb = sys.exc_info()
                
                print('ERROR: While processing JSON subpaths.')
                pprint(exc_obj)
                print('spot.py line_no=' + str(exc_tb.tb_lineno) )
                print('<br><br>')

        if newRuns:
            cali_output = _getAllCaliRuns(dataSetKey, newRuns, maxlevels)




        if 'Runs' not in json_output:
            json_output['Runs'] = {} 
        
        if 'Runs' not in cali_output:
            cali_output['Runs'] = {} 

        #pprint(json_output)
        found = 'Found ' + str(len(json_output['Runs'].keys())) + ' runs in JSON format.  '
        found += 'Found ' + str(len(cali_output['Runs'].keys())) + ' runs in cali format.  '

        merge( json_output, output )
        found += 'Total runs afer adding JSON runs: ' + str(len(output['Runs'].keys())) + '.  '

        merge( cali_output, output )
        found += 'Total runs afer adding cali runs: ' + str(len(output['Runs'].keys())) + '.  '


        output['deletedRuns'] = list(deletedRuns)
        output['runCtimes'] = runCtimes
        output['foundReport'] = found
        # impact whether or not to show jupyter button.
        output['is_ale3d'] = "1"


    #if 'Runs' not in json_output:
    #    jstr = json.dumps(output)
    #    print(jstr)
    #    return 0


    # old way
    from RunTable import RunTable

    runt = RunTable( output, poolCount )
    table_text = runt.make_table_str()
    pool_text = runt.make_pool_str()

    myDictionary = json.loads( "{" + table_text + "}" )
    output['dictionary'] = myDictionary["dictionary"]

    #print(pool_text)
    #exit()

    output['Runs'] = json.loads( pool_text )

    jstr = json.dumps(output)
    pri_str = jstr

    #  Currently not using pri_str because combined directories of json and cali will result in ,,,, need to fix that before can use the optimized version:
    #pri_str = '{' + table_text + ',' + pool_text + ', "RunDataMeta":' + json.dumps(output["RunDataMeta"]) + ', "RunGlobalMeta":' + json.dumps(output["RunGlobalMeta"]) + ', "deletedRuns":' + json.dumps(output["deletedRuns"]) + ', "runCtimes":' + json.dumps(output["runCtimes"]) + ', "foundReport":"' + found + '"}'

    #print("writing to dataSetKey: " + dataSetKey )
    #runt.write_dictionary_to_file( dataSetKey )
    #pprint(output)
    #exit()

    if writeToFile == '1':
       print('wrote file to: ' + cachePath)
       f = open( cachePath, "w" )
       f.write( pri_str )
       f.close() 

    else:
       print(pri_str)

    #pprint(json.loads(table_text))

    #pprint( json_output )
    #print(output)
    #json.dump(output, sys.stdout, indent=4)

    #jstr = json.dumps(output)
    #print(jstr)



def merge(source, destination):
    """
    run me with nosetests --with-doctest file.py

    >>> a = { 'first' : { 'all_rows' : { 'pass' : 'dog', 'number' : '1' } } }
    >>> b = { 'first' : { 'all_rows' : { 'fail' : 'cat', 'number' : '5' } } }
    >>> merge(b, a) == { 'first' : { 'all_rows' : { 'pass' : 'dog', 'fail' : 'cat', 'number' : '5' } } }
    True
    """
    for key, value in source.items():
        if isinstance(value, dict):
            # get node or create one
            node = destination.setdefault(key, {})
            merge(value, node)
        else:
            destination[key] = value

    return destination


def getRun(runId, db=None):
    # sql database
    if db:
        if db.endswith('.yaml'):
            import yaml
            import mysql.connector
            dbConfig = yaml.load(open(db), Loader=yaml.FullLoader)
            mydb = mysql.connector.connect(**dbConfig)
            db_placeholder = "%s"
        else:
            import sqlite3
            mydb = sqlite3.connect(db)
            db_placeholder = "?"

        cursor = mydb.cursor()

        # get run
        cursor.execute('SELECT globals, records FROM Runs Where run = ' + db_placeholder, (runId,))
        rec = next(cursor)
        runGlobals = json.loads(rec[0])
        runData = json.loads(rec[1])
        output = {'records': runData, 'globals': runGlobals}

    # .cali file directory
    else:
        output = _cali_to_json(runId)
        del output['attributes']
    return output


def getHatchetLiteral(runId, db=None):
    funcPathDict = {line.pop('path'): line for line in getRun(runId, db)['records'] if line.get('path', None)}

    def buildTree(nodeName):
        node = {}
        node['name'] = nodeName.split('/')[-1]
        node['metrics'] = funcPathDict[nodeName]
        childrenPaths = [childPath for childPath in funcPathDict.keys()
                         if len(childPath.split('/')) == len(nodeName.split('/')) + 1 and childPath.startswith(nodeName)]
        if childrenPaths:
            node['children'] = [buildTree(childPath) for childPath in childrenPaths]
        return node

    return [buildTree(min(funcPathDict.keys()))]


if __name__ == "__main__":

    # argparse
    parser = argparse.ArgumentParser(description="utility to access data from .cali files/directory or database")
    parser.add_argument("--config", help="filepath to yaml config file")
    parser.add_argument("--container", action="store_true", help="use if running container version of spot")
    parser.add_argument("--ci_testing", help="get notebook path for CI tests", action="store_true")
    subparsers = parser.add_subparsers(dest="sub_name")

    memory_sub = subparsers.add_parser("memory")
    memory_sub.add_argument("cali_filepath", help="create a notebook to check out a sweet cali file")
    #memory_sub.add_argument("count", help="enter memory count")
    memory_sub.set_defaults(func=memoryGraph)

    getTemplates_sub = subparsers.add_parser("getTemplates")
    getTemplates_sub.add_argument("cali_filepath", help="create a notebook to check out a sweet cali file")
    getTemplates_sub.set_defaults(func=getTemplates)

    jupyter_sub = subparsers.add_parser("jupyter")
    jupyter_sub.add_argument("cali_filepath", help="create a notebook to check out a sweet cali file")
    jupyter_sub.add_argument("--custom_template",  help="specify which template path/file to use")
    jupyter_sub.set_defaults(func=jupyter)

    getCacheFileDate_sub = subparsers.add_parser("getCacheFileDate")
    getCacheFileDate_sub.set_defaults(func=getCacheFileDate)
    getCacheFileDate_sub.add_argument("cali_filepath", help="create a notebook to check out a sweet cali file")

    multi_jupyter_sub = subparsers.add_parser("multi_jupyter")
    multi_jupyter_sub.add_argument("cali_filepath", help="create a notebook to check out a sweet cali file")
    multi_jupyter_sub.add_argument("cali_keys", help="cali filenames used to construct the multi jupyter")
    multi_jupyter_sub.add_argument("--custom_template",  help="specify which template path/file to use")
    multi_jupyter_sub.set_defaults(func=multi_jupyter)

    getData_sub = subparsers.add_parser("getData")
    getData_sub.add_argument("dataSetKey",  help="directory path of files, or yaml config file")
    getData_sub.add_argument("cachedRunCtimes",  help="list of subpaths with timestamps")
    getData_sub.add_argument("--poolCount",  help="specify number of pools to use")
    getData_sub.add_argument("--writeToFile",  help="specify number of pools to use")
    getData_sub.add_argument("--maxLevels",  help="specify number of levels to show for flamecharts")
    getData_sub.add_argument("--lastRead",  help="posix time with decimal for directories, run number for database")
    getData_sub.set_defaults(func=getData)

    getRun_sub = subparsers.add_parser("getRun")
    getRun_sub.add_argument("runId",  help="filepath or db run number")
    getRun_sub.add_argument("--db",  help="yaml config file, or sqlite DB")
    getRun_sub.set_defaults(func=lambda args: json.dump(getRun(args.runId, args.db), sys.stdout, indent=4))

    getDictionary_sub = subparsers.add_parser("getDictionary")
    getDictionary_sub.add_argument("dataSetKey",  help="directory path of files, or yaml config file")
    getDictionary_sub.set_defaults(func=getDictionary)

    args = parser.parse_args()
    if args.config:
        import yaml
        CONFIG.update(yaml.load(open(args.config), Loader=yaml.FullLoader))
    args.func(args)<|MERGE_RESOLUTION|>--- conflicted
+++ resolved
@@ -259,16 +259,12 @@
     if isContainer:
         metric_name = defaultKey(str(cali_path))
 
-<<<<<<< HEAD
         unique_name = cali_path + ':' + metric_name
         name_md5 = hashlib.md5(unique_name.encode('utf-8')).digest()
         name = base64.urlsafe_b64encode(name_md5).decode('utf-8')
         ntbk_fullpath = '/notebooks/spot/s{}.ipynb'.format(name)
         
-        ntbk_template_str = open(CONFIG['template_notebook']).read().replace('CALI_FILE_NAME', str(cali_path)).replace('CALI_METRIC_NAME', str(metric_name))
-=======
         ntbk_template_str = open(template_to_open).read().replace('CALI_FILE_NAME', str(cali_path)).replace('CALI_METRIC_NAME', str(metric_name))
->>>>>>> 63f8e4e5
         ntbk_template_str = ntbk_template_str.replace('CALI_QUERY_PATH', '/usr/gapps/spot/caliper-install/bin')
         ntbk_template_str = ntbk_template_str.replace('DEPLOY_DIR', '/usr/gapps/spot/')
 
