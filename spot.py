--- conflicted
+++ resolved
@@ -2,11 +2,7 @@
 
 import argparse, json, sys, os, platform, subprocess, getpass, urllib.parse, socket, time
 import cProfile
-<<<<<<< HEAD
-import base64, hashlib
-=======
 from pprint import pprint
->>>>>>> 2c7a1b12
 
 from datetime import datetime
 
@@ -339,18 +335,6 @@
             runData = {}
             runGlobals = {}
 
-<<<<<<< HEAD
-        # get runData and runDataMeta
-        for record in run['records']:
-            funcpath = record.pop('path', None)
-            if funcpath:
-                runData[funcpath] = record
-        for metricName in list(runData.items())[0][1]:
-            runDataMeta[metricName] = {
-                'type': run['attributes'][metricName]["cali.attribute.type"]
-                , 'alias': run['attributes'][metricName].get("attribute.alias")
-            }
-=======
             # get runData and runDataMeta
             for record in run['records']:
                funcpath = record.pop('path', None)
@@ -362,10 +346,12 @@
 
                if funcpath and is_top_path:
                    runData[funcpath] = record
->>>>>>> 2c7a1b12
 
             for metricName in list(runData.items())[0][1]:
-               runDataMeta[metricName] = {'type': run['attributes'][metricName]["cali.attribute.type"]}
+               runDataMeta[metricName] = {
+                   'type': run['attributes'][metricName]["cali.attribute.type"],
+                   'alias':run['attributes'][metricName].get("attribute.alias")
+               }
 
             # get runGlobals and runGlobalMeta
             for (global_, val) in run['globals'].items():
@@ -553,26 +539,6 @@
     json.dump(output, sys.stdout, indent=4)
 
 
-<<<<<<< HEAD
-def update_usage_file(op):
-    try:
-        usage_dir = CONFIG['usage_logging_dir']
-        if (usage_dir != ''):
-            usage_file_name = os.path.join(usage_dir, 'usage.log')
-
-            if os.path.exists(usage_file_name):
-                if os.access(usage_file_name, os.W_OK):
-                    now = datetime.now()
-                    date_time = now.strftime("%m/%d/%Y, %H:%M:%S")
-                    uname = getpass.getuser()
-                    with open(usage_file_name, "a") as myfile:
-                        myfile.write(date_time + ' ' + uname + ' ' + op + '\n')
-    except:
-        pass
-
-def getData(args):
-    update_usage_file("getData")
-=======
 def getCacheFileDate(args):
 
     import os
@@ -630,7 +596,6 @@
     maxlevels = args.maxLevels or 20
     maxlevels = int(maxlevels)
 
->>>>>>> 2c7a1b12
     dataSetKey = args.dataSetKey
     lastRead = args.lastRead or 0
     poolCount = args.poolCount or "18"
